<<<<<<< HEAD
# dog_breed_classifier

Classifying Dog Breeds from pictures, Group 45

## Project structure

The directory structure of the project looks like this:
```txt
├── .github/                  # Github actions and dependabot
│   ├── dependabot.yaml
│   └── workflows/
│       └── tests.yaml
├── configs/                  # Configuration files
├── data/                     # Data directory
│   ├── processed
│   └── raw
├── dockerfiles/              # Dockerfiles
│   ├── api.Dockerfile
│   └── train.Dockerfile
├── docs/                     # Documentation
│   ├── mkdocs.yml
│   └── source/
│       └── index.md
├── models/                   # Trained models
├── notebooks/                # Jupyter notebooks
├── reports/                  # Reports
│   └── figures/
├── src/                      # Source code
│   ├── project_name/
│   │   ├── __init__.py
│   │   ├── api.py
│   │   ├── data.py
│   │   ├── evaluate.py
│   │   ├── models.py
│   │   ├── train.py
│   │   └── visualize.py
└── tests/                    # Tests
│   ├── __init__.py
│   ├── test_api.py
│   ├── test_data.py
│   └── test_model.py
├── .gitignore
├── .pre-commit-config.yaml
├── LICENSE
├── pyproject.toml            # Python project file
├── README.md                 # Project README
├── requirements.txt          # Project requirements
├── requirements_dev.txt      # Development requirements
└── tasks.py                  # Project tasks
```


Created using [mlops_template](https://github.com/SkafteNicki/mlops_template),
a [cookiecutter template](https://github.com/cookiecutter/cookiecutter) for getting
started with Machine Learning Operations (MLOps).
=======
# Dog Breed Classifier (Group 45)

## Overall Goal
The goal of this project is to build a **dog breed classifier** capable of distinguishing between 120 different breeds as accurately as possible. The focus will be on achieving fine-grained classification by leveraging state-of-the-art deep learning techniques and pretrained models.

## Framework
The project will be based on PyTorch and will leverage its ecosystem for efficient model development and experimentation:
- **Albumentations**: To perform advanced image augmentations and effectively extend the variability of the dataset, improving the model's generalization capabilities.
- **Optuna**: For hyperparameter optimization to fine-tune model architecture, learning rates, and training configurations.
- **TIMM**: To access a variety of pretrained models and well-known architectures, enabling faster development and more accurate predictions.

## Data
The dataset used will be the Stanford Dogs Dataset, which contains:
- **120** dog breeds.
- **20,580** images, with approximately 150 images per breed.
The images are of varying resolutions and backgrounds, representing real-world diversity.
- **Challenge**: The dataset requires distinguishing subtle differences between breeds, often with high inter-class similarity and low intra-class variability.
**Preprocessing** will include resizing images to a uniform resolution, applying Albumentations-based augmentations (e.g., cropping, flipping, color jittering), and splitting the data into training, validation, and test sets.

## Models
The project will primarily explore pretrained models to achieve a balance between accurate feature extraction and effective classification:
- **DINO**: Transformer-based model used for its ability to capture global and fine-grained features from the images.
- **ViT**: Vision Transformer model. Potentially used as an alternative or in combination with DINO.
- **ResNet**: Widely used model, more focused on robust low and mid-level feature extraction.
- **EfficientNet**:Tested as a lightweight and efficient model, may be an alternative to ResNet.

The final architecture will combine an optimal selection of these models using a feature concatenation approach, with Optuna guiding the optimization of hyperparameters for the combined pipeline.
>>>>>>> 78c68fd2
<|MERGE_RESOLUTION|>--- conflicted
+++ resolved
@@ -1,4 +1,30 @@
-<<<<<<< HEAD
+# Dog Breed Classifier (Group 45)
+
+## Overall Goal
+The goal of this project is to build a **dog breed classifier** capable of distinguishing between 120 different breeds as accurately as possible. The focus will be on achieving fine-grained classification by leveraging state-of-the-art deep learning techniques and pretrained models.
+
+## Framework
+The project will be based on PyTorch and will leverage its ecosystem for efficient model development and experimentation:
+- **Albumentations**: To perform advanced image augmentations and effectively extend the variability of the dataset, improving the model's generalization capabilities.
+- **Optuna**: For hyperparameter optimization to fine-tune model architecture, learning rates, and training configurations.
+- **TIMM**: To access a variety of pretrained models and well-known architectures, enabling faster development and more accurate predictions.
+
+## Data
+The dataset used will be the Stanford Dogs Dataset, which contains:
+- **120** dog breeds.
+- **20,580** images, with approximately 150 images per breed.
+The images are of varying resolutions and backgrounds, representing real-world diversity.
+- **Challenge**: The dataset requires distinguishing subtle differences between breeds, often with high inter-class similarity and low intra-class variability.
+**Preprocessing** will include resizing images to a uniform resolution, applying Albumentations-based augmentations (e.g., cropping, flipping, color jittering), and splitting the data into training, validation, and test sets.
+
+## Models
+The project will primarily explore pretrained models to achieve a balance between accurate feature extraction and effective classification:
+- **DINO**: Transformer-based model used for its ability to capture global and fine-grained features from the images.
+- **ViT**: Vision Transformer model. Potentially used as an alternative or in combination with DINO.
+- **ResNet**: Widely used model, more focused on robust low and mid-level feature extraction.
+- **EfficientNet**:Tested as a lightweight and efficient model, may be an alternative to ResNet.
+
+The final architecture will combine an optimal selection of these models using a feature concatenation approach, with Optuna guiding the optimization of hyperparameters for the combined pipeline.
 # dog_breed_classifier
 
 Classifying Dog Breeds from pictures, Group 45
@@ -53,33 +79,4 @@
 
 Created using [mlops_template](https://github.com/SkafteNicki/mlops_template),
 a [cookiecutter template](https://github.com/cookiecutter/cookiecutter) for getting
-started with Machine Learning Operations (MLOps).
-=======
-# Dog Breed Classifier (Group 45)
-
-## Overall Goal
-The goal of this project is to build a **dog breed classifier** capable of distinguishing between 120 different breeds as accurately as possible. The focus will be on achieving fine-grained classification by leveraging state-of-the-art deep learning techniques and pretrained models.
-
-## Framework
-The project will be based on PyTorch and will leverage its ecosystem for efficient model development and experimentation:
-- **Albumentations**: To perform advanced image augmentations and effectively extend the variability of the dataset, improving the model's generalization capabilities.
-- **Optuna**: For hyperparameter optimization to fine-tune model architecture, learning rates, and training configurations.
-- **TIMM**: To access a variety of pretrained models and well-known architectures, enabling faster development and more accurate predictions.
-
-## Data
-The dataset used will be the Stanford Dogs Dataset, which contains:
-- **120** dog breeds.
-- **20,580** images, with approximately 150 images per breed.
-The images are of varying resolutions and backgrounds, representing real-world diversity.
-- **Challenge**: The dataset requires distinguishing subtle differences between breeds, often with high inter-class similarity and low intra-class variability.
-**Preprocessing** will include resizing images to a uniform resolution, applying Albumentations-based augmentations (e.g., cropping, flipping, color jittering), and splitting the data into training, validation, and test sets.
-
-## Models
-The project will primarily explore pretrained models to achieve a balance between accurate feature extraction and effective classification:
-- **DINO**: Transformer-based model used for its ability to capture global and fine-grained features from the images.
-- **ViT**: Vision Transformer model. Potentially used as an alternative or in combination with DINO.
-- **ResNet**: Widely used model, more focused on robust low and mid-level feature extraction.
-- **EfficientNet**:Tested as a lightweight and efficient model, may be an alternative to ResNet.
-
-The final architecture will combine an optimal selection of these models using a feature concatenation approach, with Optuna guiding the optimization of hyperparameters for the combined pipeline.
->>>>>>> 78c68fd2
+started with Machine Learning Operations (MLOps).